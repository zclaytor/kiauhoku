'''
stargrid.py

Contains classes and functions to interact with and interpolate stellar
evolutionary model grids
'''

import os
from importlib import import_module
import pickle
import functools
import tarfile
import itertools
import shutil

import numpy as np
import pandas as pd
from scipy.interpolate import interp1d
from scipy.optimize import minimize
import requests
from tqdm import tqdm
import emcee

from .utils.eep import _eep_interpolate
from .utils.interp import DFInterpolator
from .utils.progress_bar import parallel_progbar
from .config import grids_path, grids_url, grids_url_base, grids_version_url


<<<<<<< HEAD

=======
>>>>>>> d0eb3574
class StarGrid(pd.DataFrame):
    '''
    StarGrid is designed to store and interact with stellar evolution tracks.
    It is little more than a pandas DataFrame with a few extra features.

    Parameters
    ----------
    name (str): the name of the grid, e.g., 'mist'

    eep_params (dict): for EEP-based grids, eep_params contains a mapping from
        your grid's specific column names to the names used by kiauhoku's
        default EEP functions. It also contains 'eep_intervals', the number
        of secondary EEPs between each consecutive pair of primary EEPs.
    '''

    def __init__(self, *args, **kwargs):
        name = kwargs.pop('name', None)
        eep_params = kwargs.pop('eep_params', None)

        # use the __init__ method from DataFrame to ensure
        # that we're inheriting the correct behavior
        super(StarGrid, self).__init__(*args, **kwargs)

        self._metadata = ['name', 'eep_params']
        # Set StarGrid name
        self.name = name or 'Anonymous StarGrid'
        self.eep_params = eep_params

    # this method makes it so our methods return an instance
    # of StarGrid instead of a regular DataFrame
    @property
    def _constructor(self):
        return StarGrid

    def __setattr__(self, attr, val):
        # have to special case custom attributes because
        # pandas tries to set as columns
        if attr in self._metadata:
            object.__setattr__(self, attr, val)
        else:
            super(StarGrid, self).__setattr__(attr, val)

    def set_name(self, name):
        '''Set the name of the grid.'''
        self.name = name

    @property
    def index_range(self):
        '''Returns the range of index columns.
        '''
        idx = self.index.droplevel(-1)
        mins = [idx.get_level_values(n).min() for n in idx.names]
        maxs = [idx.get_level_values(n).max() for n in idx.names]
        return pd.Series(zip(mins, maxs), index=idx.names)

    def get_track(self, index):
        '''Get a track at a specific index.

        Parameters
        ----------
        index (tuple): corresponds to the input indices of the grid. For
            example, if your grid is indexed by mass, metallicity, and alpha-
            abundance, to get the track for mass=1, metallicity=0.5, alpha=0,

            >>> track = grid.get_track((1, 0.5, 0))

        Returns
        -------
        track (StarGrid): desired evolution track, now indexed only by step.
        '''
        return self.loc[index, :]

    def is_MultiIndex(self):
        '''Checks whether the StarGrid instance is MultiIndexed.'''
        return isinstance(self.index, pd.MultiIndex)

    def to_eep(self,
        eep_params=None,
        eep_functions=None,
        metric_function=None,
        eep_order=None,
        progress=True,
        nprocs=None,
        **kwargs
    ):
        '''
        Converts the grid of evolution tracks to EEP basis. For details on EEP
        functions, see the documentation for kiauhoku.eep.

        Parameters
        ----------
        eep_params (dict, None): contains a mapping from your grid's specific
            column names to the names used by kiauhoku's default EEP functions.
            It also contains 'eep_intervals', the number of secondary EEPs
            between each consecutive pair of primary EEPs. If none are supplied,
            kiauhoku will attempt to read them from a cache directory.

        eep_functions (dict, None): if the default EEP functions won't do the
            job, you can specify your own and supply them in a dictionary.
            EEP functions must have the call signature
            function(track, eep_params), where `track` is a single track.
            If none are supplied, the default functions will be used.
            *Added 2024-04-04: to skip any of the default EEP functions (e.g.,
            the RGB bump), set its function in the dictionary to "skip".

        metric_function (callable, None): the metric function is how the EEP
            interpolator spaces the secondary EEPs. By default, the path
            length along the evolution track on the H-R diagram (luminosity vs.
            Teff) is used, but you can specify your own if desired.
            metric_function must have the call signature
            function(track, eep_params), where `track` is a single track.
            If no function is supplied, defaults to kiauhoku.eep._HRD_distance.

        eep_order (list, None): ordered list containing `eep_functions` keys 
        for which EEP functions to use.

        progress (bool, True): whether or not to display a progress bar.

        nprocs (int, None): how many parallel processes to use for MultiIndex
            DataFrames. If none is specified, defaults to the number of CPUs.

        **kwargs: extra keyword arguments to pass to parallel_progbar.

        Returns
        -------
        eep_frame (StarGrid): grid of EEP-based evolution tracks.
        '''

        # User can specify eep_params, but if none are specified,
        # searched for cached params.
        if not eep_params:
            eep_params = load_eep_params(self.name)

        # If self is a MultiIndexed DataFrame, split it into individual
        # tracks, convert to EEP basis, and recombine.
        if self.is_MultiIndex():
            partial_eep = functools.partial(_eep_pool_helper, self,
                eep_params, eep_functions, metric_function, eep_order)

            # create index iterator and pass to the mapping/progress function
            idx = self.index.droplevel(-1).drop_duplicates()
            #tracks = self.groupby(level=list(range(idx.nlevels)))
            eep_tracks = parallel_progbar(partial_eep, idx, 
                verbose=progress, nprocs=nprocs, **kwargs)

            # Setup MultiIndex and remove Nones
            idx_list = [(*i, j) for i, tr in zip(idx, eep_tracks) if tr is not None for j in tr.index]
            eep_tracks = [tr for tr in eep_tracks if tr is not None]

            # Create MultiIndex for EEP frame
            multiindex = pd.MultiIndex.from_tuples(
                idx_list,
                names=[*idx.names, 'eep']
            )

            # Put it all together
            eep_frame = pd.concat(eep_tracks, ignore_index=True)
            eep_frame.index = multiindex

        # Other case is if a single track is passed
        else:
            eep_frame = _eep_interpolate(
                self, eep_params, eep_functions, metric_function, eep_order
            )

        # Cast DataFrame to StarGrid
        eep_frame = from_pandas(eep_frame, name=self.name, eep_params=eep_params)

        return eep_frame

    def to_interpolator(self):
        '''Converts EEP-based grid to StarGridInterpolator.
        '''
        if 'eep' not in self.index.names:
            raise RuntimeError('Grid is wrong kind. Must be EEP grid.')
        return StarGridInterpolator(self)        

    def get_primary_eeps(self):
        '''Return indices of Primary EEPs in the EEP-based tracks.
        '''
        if 'eep' not in self.index.names:
            raise RuntimeError('Grid is wrong kind. Must be EEP grid.')

        ints = [0] + self.eep_params['intervals']
        eeps = np.arange(len(ints)) + np.cumsum(ints)
        
        return eeps
    
    def find_closest(self, star_dict, n=10, method="mse", **kw):
        '''
        Return the `n` closest models from the grid, where closeness is 
        determined using `method`

        Parameters
        ----------
        star_dict (dict): dictionary containing label: value pairs.

        n (int, 10): the number of models to return.

        method (str, "mse"): the method by which closeness is measured.

        **kw: keyword arguments to be passed to the chosen cost `method`.

        Returns
        -------
        models (pandas.DataFrame): DataFrame containing the closest models.
        '''
        if method in ("leastsquares", "sumsquares", "meansquarederror", "mse"):
            i_closest = self._meansquarederror(star_dict, **kw).sort_values().head(n).index
        models = self.loc[i_closest]
        return  models

    def _meansquarederror(self, star_dict, scale=None):
        '''
        Computes the mean squared error between the given data and the grid models.

        Parameters
        ----------
        star_dict (dict): dictionary containing label: value pairs

        scale (dict, None): Optional values by which to scale the squared errors
            before taking the mean. This could be useful if, for example, 
            luminosity is in solar units (~1) and age is in years (~10^9 years).

        Returns
        -------
        mse (pandas.DataFrame): the mean squared error for each grid model.

        NOTE: The actual value returned is the sum of the squares of the error,
        not the mean. SSE and MSE are identical up to a multiplicative constant,
        so as long as the rank ordered values are used, it shouldn't matter.
        '''
        if scale is None:
            error = sum([(star_dict[l] - self[l])**2 for l in star_dict])
        else:
            error = sum([((star_dict[l] - self[l])/scale[l])**2 for l in star_dict])
        return error

    
    def get_eep_track_lengths(self):
        '''
        This is mainly a convenience function to be used in the script
        `eep_track_lengths.py`, but that script is currently configured to work
        only for the rotevol grids.

        Returns
        -------
        lengths: pandas DataFrame containing the number of EEPs in each track
            of the grid.
        '''

        if 'eep' not in self.index.names:
            raise RuntimeError('Grid is wrong kind. Must be EEP grid.')

        idx = self.index.droplevel('eep').drop_duplicates()
        lengths = [len(self.loc[i]) for i in idx]
        lengths = pd.DataFrame(lengths, index=idx)
        lengths.columns = ["length"]
        return lengths
    

    def plot_eep_track_lengths(self, ax=None, xlabel='initial_mass', ylabel='initial_met', **kw):
        '''
        Create a grid plot colored by the length of the track at each grid point.

        Parameters
        ----------
        ax (`plt.Axes` object, None): the Axes on which to make the plot.

        xlabel (str, 'initial_mass'): the name of the level to use on the x-axis.

        ylabel (str, 'initial_met'): the name of the level to use on the y-axis.

        **kw: keyword arguments to be passed to `plt.pcolormesh`.

        Returns
        -------
        im (`QuadMesh`): the mappable for the color bar.

        fig (`Figure`): the parent Figure object.

        ax (`Axes` or `AxesSubplot`): the `Axes` on which the plot is drawn.
        '''

        # measure lengths, get x and y axis values
        lengths = self.get_eep_track_lengths()
        xvals = lengths.index.get_level_values(xlabel).drop_duplicates().sort_values()
        yvals = lengths.index.get_level_values(ylabel).drop_duplicates().sort_values()

        # if the grid has any holes, put a value of 0 for the length
        idx = pd.MultiIndex.from_product([xvals, yvals])
        missing = idx.difference(lengths.index)
        missing = pd.DataFrame(np.zeros(len(missing), dtype=int), index=missing, columns=["length"])
        lengths = pd.concat([lengths, missing]).sort_index()

        # reshape the lengths to a 2D grid
        lvals = lengths.values.reshape(len(xvals), len(yvals)).T

        # make plot
        if ax is None:
            from matplotlib.pyplot import subplots
            fig, ax = subplots()
        else:
            fig = ax.get_figure()

        # if no edgecolor specified, default to 'k'
        if 'edgecolors' in kw:
            ecs = kw.pop('edgecolors')
        else:
            ecs = 'k'

        im = ax.pcolormesh(xvals, yvals, lvals, edgecolors=ecs, **kw)
        ax.set(xticks=xvals, yticks=yvals, xlabel=xlabel, ylabel=ylabel,
            xticklabels=[f"{x:g}" for x in xvals])

        fig.colorbar(im, ticks=list(set(lvals.flatten())), label="Number of EEPs")

        return im, fig, ax
    
class StarGridInterpolator(DFInterpolator):
    '''
    Stellar model grid interpolator. Built on the DataFrame Interpolator
    (DFInterpolator) of Tim Morton's isochrones package, the
    StarGridInterpolator is intended to provide easy interaction with stellar
    model grids.

    Attributes
    ----------
    name (str): name of the grid

    columns (list-like): the available columns in the grid.

    max_eep (int): the maximum EEP index out of all the tracks.

    eep_params (dict): the parameters used to calculate the EEPs.
    '''

    def __init__(self, grid):
        super(StarGridInterpolator, self).__init__(grid)

        self.name = grid.name or 'Anonymous StarGridInterpolator'
        self.columns = grid.columns
        self.index = grid.index

        self.max_eep = grid.index.to_frame().eep.max()
        self.eep_params = grid.eep_params

    @property
    def index_range(self):
        '''Returns the range of index columns.
        '''
        idx = self.index.droplevel(-1)
        mins = [idx.get_level_values(n).min() for n in idx.names]
        maxs = [idx.get_level_values(n).max() for n in idx.names]
        return pd.Series(zip(mins, maxs), index=idx.names)

    def get_index_values(self, label):
        '''Returns the values of the index specified by `label`.
        '''
        return self.index_columns[self.index_names.index(label)].tolist()
    
    def idxwhere(self, label, value):
        '''
        Returns the index where self.index(label) == value.
        This is a wrapper for `list.index`, where the list
        is the MultiIndex level values.
        '''
        return self.get_index_values(label).index(value)
    
    def _get_track(self, index):
        '''
        Return a track from the grid if there is an exact match, 
        rather than interpolating.

        Note that this assumes `index in self.index_names` is True.
        '''
        names = self.index_names[:self.ndim-1]
        idx = tuple([self.idxwhere(l, i) for l, i in zip(names, index)])
        data = self.grid[idx]
        return data
    
    def _get_star_eep(self, index):
        '''
        Return a point from the grid if there is an exact match, 
        rather than interpolating.

        Note that this assumes `index in self.index_names` is True.        
        '''
        names = self.index_names
        idx = tuple([self.idxwhere(l, i) for l, i in zip(names, index)])
        data = self.grid[idx]
        return data
    
    def get_primary_eeps(self):
        '''Return indices of Primary EEPs in the EEP-based tracks.
        '''
        ints = [0] + self.eep_params['intervals']
        eeps = np.arange(len(ints)) + np.cumsum(ints)
        
        return eeps

    def get_star_eep(self, index):
        '''
        Interpolate a single model or list of models from the grid.
        Note that this is the preferred way to sample models from the grid.

        `index` should be a tuple of indices in the same way you would access
        a model from a StarGrid. If your grid is indexed by mass and
        metallicity, and you want the 350th EEP of a 0.987-solar-mass,
        0.2-metallicity star:

        >>> star = grid.get_star_eep((0.987, 0.2, 350))
        '''
        if not isinstance(index, tuple):
            index = tuple(index)

        # Commenting this out 2024-12-20 because it interferes with 6D interpolation... fix later
        # if index in self.index:
        #     star_values = self._get_star_eep(index)
        # else:
        #     star_values = self(index)
        star_values = self(index)

        if len(star_values.shape) == 1:
            star = pd.Series(star_values, index=self.columns)
        else:
            star = pd.DataFrame(star_values, columns=self.columns)
            #star.index = pd.MultiIndex.from_tuples(tuple(zip(*index)), names=self.index.names)
            # this is nice, but fails if index is heterogeneous.

        return star

    def get_star_age(self, index, age, age_label=None):
        '''
        Interpolate a single model from the grid, accessing by age.
        Note that this method is slower than get_star_eep. get_star_age
        interpolates an entire track from the grid, then runs a 1-D
        interpolator over the track to get the parameters for the desired
        age. get_star_eep is preferred to this method.

        `index` should be a tuple of indices in the same way you would access
        a model from a StarGrid. If your grid is indexed by mass and
        metallicity, and you want a a 4.5-Gyr-old, 0.987-solar-mass,
        0.2-metallicity star:

        >>> star = grid.get_star_age((0.987, 0.2), 4.5)

        Optional Arguments
        ------------------
        age_label (str, None): ideally, you should specify what your grid calls
            age in eep_params in your setup file. If you did, then get_star_age
            can figure out what to call 'age' from the eep_params that are
            stored in the interpolator. If you didn't do this, you can specify
            what your grid calls age using age_label. If grid uses 'Age(Gyr)':

            >>> star = grid.get_star_age(
                    (0.987, 0.2), 4.5, age_label='Age(Gyr)'
                )
        '''

        track = self.get_track(index)
        labels = track.columns
        if age_label is None:
            eep_params = self.eep_params
            if eep_params is None:
                raise ValueError(
                    'No eep_params are stored. Please specify age_label.'
                )
            else:
                age_label = eep_params['age']

        interpf = interp1d(track[age_label], track.values.T)
        star = pd.Series(interpf(age), labels)
        return star

    def get_track(self, index):
        '''
        Interpolate a single track from the model grid.

        `index` should be a tuple of indices in the same way you would access
        a model from a StarGrid. If your grid is indexed by mass and
        metallicity, and you want a track for a 0.987-solar-mass,
        0.2-metallicity star:

        >>> star = grid.get_track((0.987, 0.2))
        '''
        if not isinstance(index, tuple):
            index = tuple(index)

        if index in self.index.droplevel(-1):
            star_values = self._get_track(index)
        else:
            num_eeps = self.max_eep + 1
            ones_arr = np.ones(num_eeps)
            idx = [i*ones_arr for i in index] + [np.arange(num_eeps)]
            star_values = self(idx)
            
        track = StarGrid(star_values, columns=self.columns,
                         name=self.name, eep_params=self.eep_params)
        return track
    
    def get_star_grid(self):
        '''
        Returns a pandas dataframe of the model grid for each mass & met combindation, indexed by EEP
        '''
        # Create the multi-index from the outer product of all index coordinates
        idx = list(itertools.product(*self.index.levels))
        idx = pd.MultiIndex.from_tuples(idx, names=self.index.names)

        # Initialize an empty DataFrame with the correct shape and MultiIndex
        grid_df = pd.DataFrame(np.empty((len(idx), len(self.columns))), index=idx, columns=self.columns)

        # Flatten the grid and assign the values in-place, without intermediate reshaping
        grid_df.loc[:, :] = self.grid.reshape(-1, len(self.columns))
        grid_df = StarGrid(grid_df.dropna(), name=self.name, eep_params=self.eep_params)

        return grid_df

    def mcmc_star(self, log_prob_fn, args,
        pos0=None, initial_guess=None, guess_width=None,
        n_walkers=None, n_burnin=0, n_iter=500,
        progress=True, save_path=None, **kwargs,
    ):
        '''
        Uses emcee to sample stellar models from the grid.
        For example usage, see mcmc.ipynb in the parent kiauhoku directory.

        Parameters
        ----------
        log_prob_fn (callable): the log-probability function to be passed
            to the emcee EnsembleSampler. Should have call signature
            log_prob_fn(pos, interp, ...), where `pos` is the walker position,
            `interp` is the StarGridInterpolator, and other arguments can be
            supplied as needed using `args`.
            log_prob_fn should return (1), the computed log-probability as a
            float, and (2), the sampled star model from the interpolator. This
            allows `blobs` to be used, and for you to keep track other stellar
            parameters not directly used in the sampling.
            See the docs for emcee for more advanced usage.

        args (tuple): extra arguments to be passed to log_prob_fn.

        pos0 (numpy ndarray, shape n_dim x n_walkers):
            You can optionally directly supply the EnsembleSampler the initial
            walker positions. Alternatively, you can supply a single walker
            position `initial_guess` and take `n_walkers` samples from a
            gaussian distribution with width `guess_width`.

        initial_guess (tuple, optional): initial walker position, to be sampled
            n_walkers times. Should be the same shape as the model grid index.
            Use as an alternative to `pos0`.

        guess_width (tuple, optional): width of initial guess sampling. Should
            be the same shape as the model grid index. Use as an alternative 
            to `pos0`.

        n_walkers (int, optional): number of walkers. If pos0 is specified,
            n_walkers is inferred from the shape of pos0. Otherwise,
            defaults to 12.

        n_burnin (int, optional): number of burn-in steps. Default: 0.

        n_iter (int, optional): number of sample steps. Default: 500.

        progress (bool, optional): whether to display progress bar. Default: True.

        save_path (str, optional): You may optionally specify a path to a
            CSV or Parquet file to save the sampler output as a DataFrame.
            Use of Parquet requires that you have pyarrow or another parquet-
            compatible package installed.

        kwargs: Extra keyword arguments to pass to the EnsembleSampler.

        Returns
        -------
        sampler, the emcee.EnsembleSampler object

        output, a pandas DataFrame comprised of the flattened Markov chains
            from the sampler, plus all the stellar parameters returned from
            each interpolated sample.
        '''

        # If pos0 is not specified, construct it from initial_guess and width
        if pos0 is None:
            if n_walkers is None:
                n_walkers = 12

            pos0 = np.array([
                np.random.normal(guess, width, n_walkers)
                for guess, width in zip(initial_guess, guess_width)
            ]).T

        elif n_walkers is None:
            n_walkers = len(pos0)

        sampler = emcee.EnsembleSampler(
            n_walkers,
            len(initial_guess),
            log_prob_fn,
            args=(self, *args),
            blobs_dtype=[('star', pd.Series)],
            **kwargs,
        )

        # Run burn-in stage
        if n_burnin > 0:
            pos, prob, state, blobs = sampler.run_mcmc(pos0, n_burnin, progress=progress)
            sampler.reset()
        else:
            pos = pos0

        # Run sampling stage
        pos, prob, state, blobs = sampler.run_mcmc(pos, n_iter, progress=progress)

        samples = pd.DataFrame(sampler.flatchain, columns=self.index.names)
        blobs = sampler.get_blobs(flat=True)
        blobs = pd.concat(blobs['star'], axis=1).T

        # Concatenate Markov chains with blobs
        output = pd.concat([samples, blobs], axis=1)

        # Save output if desired
        if save_path:
            if 'csv' in save_path:
                output.to_csv(save_path, index=False)
            elif 'pqt' in save_path:
                output.to_parquet(save_path, index=False)
            else:
                print(
                    'save_path extension not recognized, so chains were not saved:\n'
                    f'    {save_path}\n'
                    'Accepted extensions are .csv and .pqt.'
                )

        return sampler, output
        
    def find_closest(self, star_dict, n=50, method="leastsquares", **kw):
        '''
        Return the `n` closest models from the grid, where closeness is 
        determined using `method`

        This method essentially wraps `kiauhoku.StarGrid.find_closest`.

        Parameters
        ----------
        star_dict (dict): dictionary containing label: value pairs.

        n (int, 50): the number of models to return.

        method (str, "mse"): the method by which closeness is measured.

        **kw: keyword arguments to be passed to the chosen cost `method`.

        Returns
        -------
        models (pandas.DataFrame): DataFrame containing the closest models.
        '''
        grid = self.get_star_grid()
        models = grid.find_closest(star_dict, n=n, method=method, **kw)
        return models

    def fit_star(self, star_dict, guess, *args,
                 loss='meansquarederror', scale=None, **kwargs
    ):
        '''
        Fit a star from data using `scipy.optimize.minimize`.

        Parameters
        ----------
        star_dict: dict containing label-value pairs for the star to be fit

        guess: tuple containing initial guess of input values for star.
            These should be of the same form as the input to
            `StarGridInterpolator.get_star_eep`.

        *args: extra arguments to be passed to the loss function.

        loss: string specifying the loss function to be used.
            'meansquarederror' and 'meanpercenterror' are implemented.
            Defaults to 'measquarederror'.

        scale: optional dict of scale factors to be used in the
            meansquarederror computation. Defaults to None.
            If `scale` is specified with meanpercenterror loss, an
            error will be raised.

        **kwargs: extra keyword arguments to be passed to `scipy.optimize.minimize`.

        Returns
        -------
        result: the output of `scipy.optimize.minimize`.
        '''

        if loss in ['meansquarederror', 'mse']:
            loss_function = self._meansquarederror
        elif loss in ['meanpercenterror', 'meanpcterr', 'mpe']:
            loss_function = self._meanpercenterror
        else:
            raise NotImplementedError(
                f'Loss function {loss} not implemented.'
            )

        if scale is not None:
            args = (star_dict, scale, *args)
        else:
            args = (star_dict, *args)
        
       
        result = minimize(loss_function, guess, args=args, method='Nelder-Mead', **kwargs)

        return result

    def gridsearch_fit(self, star_dict, *args, scale=None, tol=1e-6,
                    verbose=True, **kwargs):
        '''
        Fit a star using `scipy.optimize.minimize` using the `n` closest
        grid models as initial guesses.

        There are three possible cases:
        (1) A fit is found whose loss value is within `tol` tolerance. If this
            happens, the search ceases and the fit is returned.
        (2) `scipy.optimize.minimize` successfully identifies a fit, but it is
            not within the user-specified tolerance. In this case, the entire
            grid will be searched, and the best fit will be returned.
        (3) `scipy.optimize.minimize` fails converge to a solution. In this
            case, a `None` is returned with the most recent scipy output.

        Parameters
        ----------
        star_dict (dict): dictionary containing label-value pairs to be fit.

        *args: extra arguments to be passed to `StarGridInterpolator.fit_star`.

        scale (dict, None): scale factors by which to divide the values of 
            star_dict to put them to the same order of magnitude. This speeds
            up the fitting process in test cases and also improves accuracy.

        tol (float, 1e-6): user-specified tolerance for the fit. The tolerance
            represents the desired value of the loss. If a solution is found
            within the tolerance, the gridsearch will cease. 

        verbose (bool, True): whether to print fit messages. Recommended to
            leave as `True` unless you're running a large list of stars AND
            you know what you're doing.

        **kwargs: extra keyword arguments to be passed to `fit_star`.

        Returns
        -------
        best_model (pandas Series): the stellar parameters for the best fit, if
            a fit was achieved. Otherwise this will be `None`.

        best_fit (`scipy.optimize.optimize.OptimizeResult`): the scipy 
            optimizer result containing information pertaining to the fit.
        '''

        if verbose:
            print(f'Fitting star with {self.name}...')        
        
        # Loop through indices searching for fit
        best_loss = 1e10
        some_fit = False
        good_fit = False
        
        closest_matches = self.find_closest(star_dict, scale=scale)
            
        for idx in closest_matches.index:
            fit = self.fit_star(star_dict, idx, *args, scale=scale, **kwargs)
            if fit.success:
                some_fit = True
                if fit.fun < best_loss:
                    best_fit = fit
                    best_loss = fit.fun
                    if fit.fun <= tol:
                        good_fit = True
                        if verbose:
                            print(f'{self.name}: success!')
                        break

        # Check to see how the fit did, print comments if desired.
        if not some_fit:
            if verbose:
                print(f'*!*!*!* {self.name} fit failed! Returning last attempt.')
            return None, fit
        if verbose and not good_fit:
            print(f'{self.name}: Fit not converged to within tolerance, but returning closest fit.')

        # get the model, add the indices, and return
        fit_idx = best_fit.x
        best_model = self.get_star_eep(fit_idx)
        for label, value in zip(self.index_names, fit_idx):
            best_model[label] = value
        
        return best_model, best_fit

    def gridsearch_fit_old(self, star_dict, *args, scale=None, tol=1e-6,
                    mass_step=0.1, met_step=0.2, alpha_step=0.2, eep_step=50, 
                    verbose=True, **kwargs):
        '''
        Aggressively fit a star using `scipy.optimize.minimize` across the
        whole grid of models until a sufficient match is found.

        There are three possible cases:
        (1) A fit is found whose loss value is within `tol` tolerance. If this
            happens, the search ceases and the fit is returned.
        (2) `scipy.optimize.minimize` successfully identifies a fit, but it is
            not within the user-specified tolerance. In this case, the entire
            grid will be searched, and the best fit will be returned.
        (3) `scipy.optimize.minimize` fails converge to a solution. In this
            case, a `None` is returned with the most recent scipy output.

        Parameters
        ----------
        star_dict (dict): dictionary containing label-value pairs to be fit.

        *args: extra arguments to be passed to `StarGridInterpolator.fit_star`.

        scale (dict, None): scale factors by which to divide the values of 
            star_dict to put them to the same order of magnitude. This speeds
            up the fitting process in test cases and also improves accuracy.

        tol (float, 1e-6): user-specified tolerance for the fit. The tolerance
            represents the desired value of the loss. If a solution is found
            within the tolerance, the gridsearch will cease. 

        mass_step (float, 0.1): the mass spacing between scipy optimizers.

        met_step (float, 0.2): the metallicity spacing between scipy optimizers.

        alpha_step (float, 0.2): the alpha-abundance spacing between scipy
            optimizers. If `initial_alpha` is not in the index, this is ignored.

        eep_step (float, 50): the EEP spacing between scipy optimizers.

        verbose (bool, True): whether to print fit messages. Recommended to
            leave as `True` unless you're running a large list of stars AND
            you know what you're doing.

        **kwargs: extra keyword arguments to be passed to `fit_star`.

        Returns
        -------
        best_model (pandas Series): the stellar parameters for the best fit, if
            a fit was achieved. Otherwise this will be `None`.

        best_fit (`scipy.optimize.optimize.OptimizeResult`): the scipy 
            optimizer result containing information pertaining to the fit.
        '''

        if verbose:
            print(f'Fitting star with {self.name}...')

        # Construct a multi-index iterator instead of using a nested for-loop
        idxrange = self.index_range
        idx_list = []
        if 'initial_mass' in idxrange:
            # * operator unravels the tuple to pass values to altrange
            mass_list = altrange(*idxrange["initial_mass"], mass_step)
            idx_list.append(mass_list)
        if 'initial_met' in idxrange:
            met_list = altrange(*idxrange['initial_met'], met_step)
            idx_list.append(met_list)
        if 'initial_alpha' in idxrange:
            alpha_list = altrange(*idxrange['initial_alpha'], alpha_step)
            idx_list.append(alpha_list)
        eep_list = np.arange(201, 656, eep_step)
        idx_list.append(eep_list)

        idx_list = pd.MultiIndex.from_product(idx_list)
        
        # Loop through indices searching for fit
        best_loss = 1e10
        some_fit = False
        good_fit = False
                   
        for idx in idx_list:
            fit = self.fit_star(star_dict, idx, *args, scale=scale, **kwargs)
            print(idx)
            if fit.success:
                some_fit = True
                if fit.fun < best_loss:
                    best_fit = fit
                    best_loss = fit.fun
                    if fit.fun <= tol:
                        good_fit = True
                        if verbose:
                            print(f'{self.name}: success!')
                        break

        # Check to see how the fit did, print comments if desired.
        if not some_fit:
            if verbose:
                print(f'*!*!*!* {self.name} fit failed! Returning last attempt.')
            return None, fit
        if verbose and not good_fit:
            print(f'{self.name}: Fit not converged to within tolerance, but returning closest fit.')

        # get the model, add the indices, and return
        fit_idx = best_fit.x
        best_model = self.get_star_eep(fit_idx)
        for label, value in zip(self.index_names, fit_idx):
            best_model[label] = value
        
        return best_model, best_fit
    
    def _meansquarederror(self, index, star_dict, scale=False):
        '''Mean Squared Error loss function for `fit_star`.

        Parameters
        ----------
        index (tuple): index to be fit.

        star_dict (dict): dictionary of values for loss function computation.

        scale (dict, optional): Optionally scale the squared errors before
            taking the mean. This could be useful if, for example, luminosity is
            in solar units (~1) and age is in years (~10^9 years).

        Returns
        -------
        mean squared error as a float.
        '''

        star = self.get_star_eep(index)
        if scale is None:
            sq_err = np.array([(star[l] - star_dict[l])**2 for l in star_dict])
        else:
            sq_err = np.array([((star[l] - star_dict[l])/scale[l])**2 for l in star_dict])

        return np.average(sq_err)

    def _meanpercenterror(self, index, star_dict):
        '''Mean Percent Error loss function for `fit_star`.

        Parameters
        ----------
        index (tuple): index to be fit.

        star_dict (dict): dictionary of values for loss function computation.

        Returns
        -------
        mean percent error as a float.
        '''

        star = self.get_star_eep(index)
        mpe = np.average(
            [np.abs(star[l] - star_dict[l])/star_dict[l] for l in star_dict]
        )
        return mpe

    def _chisq(self, index, star_dict, err_dict, 
        err='average', return_star=False
    ):
        '''Convenience routine to compute the chi-squared of a fit.
        '''
        star = self.get_star_eep(index)

        chisq = 0
        for l in star_dict:
            if isinstance(err_dict[l], (tuple, list, np.array)):
                if err == 'average':
                    uncert = np.average(err_dict[l])
                elif err == 'min':
                    uncert = min(err_dict[l])
                elif err == 'max':
                    uncert = max(err_dict[l])
            else:
                uncert = err_dict[l]

            chisq += ((star[l] - star_dict[l]) / uncert)**2

        if return_star:
            return chisq, star
        return chisq

    def to_pickle(self, path=None):
        '''Saves the StarGridInterpolator to a pickle file.
        '''
        if path is None:
            path = os.path.join(grids_path, self.name, f'{self.name}_interpolator.pkl')
        with open(path, 'wb') as f:
            pickle.dump(self, f)

def altrange(start, stop, step):
    if stop == start:
        return [start]
    else:
        return np.arange(start, stop, step)

def _eep_pool_helper(tracks, eep_params, eep_functions, metric_function, eep_order, i):
    return _eep_interpolate(tracks.loc[i], eep_params, eep_functions, metric_function, eep_order)  

def load_interpolator(name=None, path=None):
    '''
    Load StarGridInterpolator from pickle file. If the interpolator has been
    cached during the install, simply specifying the name will be enough to
    load it. If no interpolator is present, download one.

    Parameters
    ----------
    name (str, optional): the name of the grid you want, e.g., `rocrit`

    path (str, optional): the full path to the interpolator file, including the file name.

    NOTE that *either* `name` or `path` should be specified; specifying both will
    act as if only `name` is specified.
    '''
    if name:
        path = os.path.join(grids_path, name, f'{name}_interpolator.pkl')
        if not os.path.exists(path):
            return load_eep_grid(name=name).to_interpolator()
            
    try:
        with open(path, 'rb') as f:
            interp = pickle.load(f)
    except:
        raise FileNotFoundError(f"Interpolator `{path}` not found.")
    return interp

def from_pandas(df, *args, **kwargs):
    '''Convert pandas DataFrame to StarGrid object.
    '''
    return StarGrid(df, *args, **kwargs)

def from_pickle(*args, **kwargs):
    '''Read StarGrid from pickle file.
    '''
    name = kwargs.pop('name', None)
    df = pd.read_pickle(*args, **kwargs)
    return from_pandas(df, name=name)

def from_csv(*args, **kwargs):
    '''Read StarGrid from csv.
    '''
    name = kwargs.pop('name', None)
    df = pd.read_csv(*args, **kwargs)
    return from_pandas(df, name=name)

def from_parquet(*args, **kwargs):
    '''
    Read StarGrid from parquet. Requires installation of pyarrow or
    similar package to support parquet.
    '''
    name = kwargs.pop('name', None)
    eep_params = kwargs.pop('eep_params', None)
    df = pd.read_parquet(*args, **kwargs)
    return from_pandas(df, name=name, eep_params=eep_params)

def install_grid(script, kind='raw'):
    '''
    Installs grid from a user-created setup file. For examples, see
    *_install.py scripts in the kiauhoku parent directory.

    Installation file must have a variable `name` set to the name of the grid,
    as well as a function `setup` that returns the set of stellar model grids
    as a MultiIndexed pandas DataFrame.

    Usage for `rotevol_install.py`:
        >>> import kiauhoku as kh
        >>> kh.install_grid('rotevol_install')
    '''

    # For now, MIST only works if the grids are already in EEP basis.
    if 'mist' in script and kind == 'raw':
        raise NotImplementedError(
            'For now, MIST input grids must already be in EEP basis.\n'
            'Please specify kind="eep".'
        )

    module = import_module(script)
    print(f'Installing grid "{module.name}" from {script}')

    # Create cache directories
    path = os.path.join(grids_path, module.name)
    if not os.path.exists(path):
        os.makedirs(path)

    if kind == 'raw':
        eep_params = module.eep_params
        # Cache eep parameters
        with open(os.path.join(path, f'{module.name}_eep_params.pkl'), 'wb') as f:
            pickle.dump(eep_params, f)

        print('Reading and combining grid files')
        grids = module.setup()
        grids = from_pandas(grids, name=module.name)

        # Save full grid to file
        full_save_path = os.path.join(path, f'{module.name}_full.pqt')
        print(f'Saving to {full_save_path}')
        grids.to_parquet(full_save_path)

        print(f'Converting to eep-based tracks')
        try:
            eep_functions = module.eep_functions
        except AttributeError:
            eep_functions = None
        try:
            metric_function = module.metric_function
        except AttributeError:
            metric_function = None
        try:
            eep_order = module.eep_order
        except AttributeError:
            eep_order = None

        eeps = grids.to_eep(eep_params, eep_functions, metric_function, eep_order)

    elif kind == 'eep':
        eeps = module.setup()
        eeps = from_pandas(eeps, name=module.name)

    # Save EEP grid to file
    eep_save_path = os.path.join(path, f'{module.name}_eep.pqt')
    print(f'Saving to {eep_save_path}')
    eeps.to_parquet(eep_save_path)

    # Create and save interpolator to file
    interp = eeps.to_interpolator()
    interp_save_path = os.path.join(path, f'{module.name}_interpolator.pkl')
    print(f'Saving interpolator to {interp_save_path}')
    interp.to_pickle(path=interp_save_path)

    print(f'Model grid "{module.name}" installed.')

def load_full_grid(name=None, path=None):
    '''Load raw model grid from file.
    '''
    return load_grid(name=name, path=path, kind='full')

def load_eep_grid(name=None, path=None):
    '''Load EEP-based model grid from file.
    '''
    return load_grid(name=name, path=path, kind='eep')

def load_grid(name=None, path=None, kind='eep'):
    '''Load model grid from file. If it can't be found, download it.
    '''
    if name:
        if kind == "eep":
            try:
                eep_params = load_eep_params(name)
            except:
                eep_params = None
        else:
            eep_params = None
        file_path = os.path.join(grids_path, name, f'{name}_{kind}.pqt')
    else:
        file_path = path
        
    if not os.path.exists(file_path):
        print(f"Downloading {name}_{kind} from Zenodo. This should be a one-time occurrence.")
        download(name, kind=kind)

    return from_parquet(file_path, name=name, eep_params=eep_params)

def load_eep_params(name):
    '''
    Assuming EEP params were specified in the setup script and cached,
    this will load them from the cache by specifying the grid name.
    '''
    params_path = os.path.join(grids_path, name, f'{name}_eep_params.pkl')
    with open(params_path, 'rb') as f:
        eep_params = pickle.load(f)

    return eep_params

def download(
        name,
        version="latest",
        record_no=None,
        kind="eep", 
        create_interpolator=True):
    '''
    Downloads model grid data from Zenodo. By default, pulls from the most
    recent version. A future version of kiauhoku will let users specify
    a Zenodo record number to download from.
    
    Parameters
    ----------
    name (str): the name of the grid to be downloaded. Must be one of
        'dartmouth', 'garstec', 'mist', 'yrec', 'fastlaunch', 'slowlaunch', 'rocrit'.

    version (str): the version string for the grids to be downloaded.
        Defaults to 'latest'. Specify either `version` or `record_no`.

    record_no (str or int): Zenodo record number for the grids to be downloaded.
        `None` by default. Specify either `version` or `record_no`.

    kind (str, 'eep'): the kind of files to be downloaded. Can be one of
        'eep', 'full', or 'src', but default is 'eep'.

    create_interpolator (bool, True, optional): whether to create an interpolator
        from the downloaded grid. This will only work if the requested grid is
        an 'eep' grid.
    '''
    if name not in ["dartmouth", "garstec", "mist", "yrec", "fastlaunch", "slowlaunch", "rocrit"]:
        raise NotImplementedError(f"Grid `{name}` has not been implemented or uploaded to Zenodo.")
        
    # create cache directory
    if not os.path.exists(grids_path):
        os.makedirs(grids_path)

    # determine url
    if record_no is not None:
        url = os.path.join(grids_url_base, f"{record_no}")
    elif version == "latest":
        url = grids_url
    else:
        try:
            url = grids_version_url[version]
        except KeyError:
            raise KeyError(f"Version {version} not registered. " 
                           f"Available versions: {list(grids_version_url.keys())}")

    # check record locator to get latest version
    r = requests.get(url)
    if r.ok:
        record_id = r.json()["id"]
        fname = f"{name}_{kind}.tar.gz"
        my_url = f"https://zenodo.org/record/{record_id}/files/{fname}"

        # download and extract files
        r = requests.get(my_url, stream=True)
        if r.ok:
            file_size = int(r.headers.get("Content-Length", 0))

            tgz_file = os.path.join(grids_path, fname)
            with tqdm.wrapattr(r.raw, "read", total=file_size) as r_raw:
                with open(tgz_file, "wb") as f:
                    shutil.copyfileobj(r_raw, f)

            with tarfile.open(tgz_file) as g:
                # safe_extract added to protect against malicious attacks made possible by a Python bug
                def is_within_directory(directory, target):
                    abs_directory = os.path.abspath(directory)
                    abs_target = os.path.abspath(target)
                    prefix = os.path.commonprefix([abs_directory, abs_target])
                    return prefix == abs_directory
                
                def safe_extract(tar, path=".", members=None, *, numeric_owner=False):
                    for member in tar.getmembers():
                        member_path = os.path.join(path, member.name)
                        if not is_within_directory(path, member_path):
                            raise Exception("Attempted Path Traversal in Tar File")
                
                    tar.extractall(path, members, numeric_owner=numeric_owner) 
                    
                
                safe_extract(g, grids_path)

        else:
            raise requests.exceptions.RequestException(
                f"Bad request to url: {my_url}"
            )
    else:
        raise requests.exceptions.RequestException(
            f"Bad request to url: {grids_url}"
        )

    if (kind == "eep") and create_interpolator:
        # save grid interpolator
        grid = load_eep_grid(name=name)
        interp = grid.to_interpolator()
        interp.to_pickle(path=os.path.join(grids_path, name, f"{name}_interpolator.pkl"))
        del grid, interp

    return<|MERGE_RESOLUTION|>--- conflicted
+++ resolved
@@ -27,10 +27,6 @@
 from .config import grids_path, grids_url, grids_url_base, grids_version_url
 
 
-<<<<<<< HEAD
-
-=======
->>>>>>> d0eb3574
 class StarGrid(pd.DataFrame):
     '''
     StarGrid is designed to store and interact with stellar evolution tracks.
