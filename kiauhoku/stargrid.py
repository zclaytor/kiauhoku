'''
stargrid.py

Contains classes and functions to interact with and interpolate stellar
evolutionary model grids
'''

import os
from importlib import import_module
import pickle
import functools
import tarfile
<<<<<<< HEAD
import shutil
=======
import itertools
>>>>>>> e243354e

import numpy as np
import pandas as pd
from scipy.interpolate import interp1d
from scipy.optimize import minimize
import requests
from tqdm import tqdm
import emcee

from .utils.eep import _eep_interpolate
from .utils.interp import DFInterpolator
from .utils.progress_bar import parallel_progbar
from .config import grids_path, grids_url, grids_url_base, grids_version_url


class StarGrid(pd.DataFrame):
    '''
    StarGrid is designed to store and interact with stellar evolution tracks.
    It is little more than a pandas DataFrame with a few extra features.

    Parameters
    ----------
    name (str): the name of the grid, e.g., 'mist'

    eep_params (dict): for EEP-based grids, eep_params contains a mapping from
        your grid's specific column names to the names used by kiauhoku's
        default EEP functions. It also contains 'eep_intervals', the number
        of secondary EEPs between each consecutive pair of primary EEPs.
    '''

    def __init__(self, *args, **kwargs):
        name = kwargs.pop('name', None)
        eep_params = kwargs.pop('eep_params', None)

        # use the __init__ method from DataFrame to ensure
        # that we're inheriting the correct behavior
        super(StarGrid, self).__init__(*args, **kwargs)

        self._metadata = ['name', 'eep_params']
        # Set StarGrid name
        self.name = name or 'Anonymous StarGrid'
        self.eep_params = eep_params

    # this method makes it so our methods return an instance
    # of StarGrid instead of a regular DataFrame
    @property
    def _constructor(self):
        return StarGrid

    def __setattr__(self, attr, val):
        # have to special case custom attributes because
        # pandas tries to set as columns
        if attr in self._metadata:
            object.__setattr__(self, attr, val)
        else:
            super(StarGrid, self).__setattr__(attr, val)

    def set_name(self, name):
        '''Set the name of the grid.'''
        self.name = name

    @property
    def index_range(self):
        '''Returns the range of index columns.
        '''
        idx = self.index.droplevel(-1)
        mins = [idx.get_level_values(n).min() for n in idx.names]
        maxs = [idx.get_level_values(n).max() for n in idx.names]
        return pd.Series(zip(mins, maxs), index=idx.names)

    def get_track(self, index):
        '''Get a track at a specific index.

        Parameters
        ----------
        index (tuple): corresponds to the input indices of the grid. For
            example, if your grid is indexed by mass, metallicity, and alpha-
            abundance, to get the track for mass=1, metallicity=0.5, alpha=0,

            >>> track = grid.get_track((1, 0.5, 0))

        Returns
        -------
        track (StarGrid): desired evolution track, now indexed only by step.
        '''
        return self.loc[index, :]

    def is_MultiIndex(self):
        '''Checks whether the StarGrid instance is MultiIndexed.'''
        return isinstance(self.index, pd.MultiIndex)

    def to_eep(self,
        eep_params=None,
        eep_functions=None,
        metric_function=None,
        progress=True,
        nprocs=None,
        **kwargs
    ):
        '''
        Converts the grid of evolution tracks to EEP basis. For details on EEP
        functions, see the documentation for kiauhoku.eep.

        Parameters
        ----------
        eep_params (dict, None): contains a mapping from your grid's specific
            column names to the names used by kiauhoku's default EEP functions.
            It also contains 'eep_intervals', the number of secondary EEPs
            between each consecutive pair of primary EEPs. If none are supplied,
            kiauhoku will attempt to read them from a cache directory.

        eep_functions (dict, None): if the default EEP functions won't do the
            job, you can specify your own and supply them in a dictionary.
            EEP functions must have the call signature
            function(track, eep_params), where `track` is a single track.
            If none are supplied, the default functions will be used.
            *Added 2024-04-04: to skip any of the default EEP functions (e.g.,
            the RGB bump), set its function in the dictionary to "skip".

        metric_function (callable, None): the metric function is how the EEP
            interpolator spaces the secondary EEPs. By default, the path
            length along the evolution track on the H-R diagram (luminosity vs.
            Teff) is used, but you can specify your own if desired.
            metric_function must have the call signature
            function(track, eep_params), where `track` is a single track.
            If no function is supplied, defaults to kiauhoku.eep._HRD_distance.

        progress (bool, True): whether or not to display a progress bar.

        nprocs (int, None): how many parallel processes to use for MultiIndex
            DataFrames. If none is specified, defaults to the number of CPUs.

        **kwargs: extra keyword arguments to pass to parallel_progbar.

        Returns
        -------
        eep_frame (StarGrid): grid of EEP-based evolution tracks.
        '''

        # User can specify eep_params, but if none are specified,
        # searched for cached params.
        if not eep_params:
            eep_params = load_eep_params(self.name)

        # If self is a MultiIndexed DataFrame, split it into individual
        # tracks, convert to EEP basis, and recombine.
        if self.is_MultiIndex():
            partial_eep = functools.partial(_eep_pool_helper, self,
                eep_params, eep_functions, metric_function)

            # create index iterator and pass to the mapping/progress function
            idx = self.index.droplevel(-1).drop_duplicates()
            #tracks = self.groupby(level=list(range(idx.nlevels)))
            eep_tracks = parallel_progbar(partial_eep, idx, 
                verbose=progress, nprocs=nprocs, **kwargs)

            # Setup MultiIndex and remove Nones
            idx_list = [(*i, j) for i, tr in zip(idx, eep_tracks) if tr is not None for j in tr.index]
            eep_tracks = [tr for tr in eep_tracks if tr is not None]

            # Create MultiIndex for EEP frame
            multiindex = pd.MultiIndex.from_tuples(
                idx_list,
                names=[*idx.names, 'eep']
            )

            # Put it all together
            eep_frame = pd.concat(eep_tracks, ignore_index=True)
            eep_frame.index = multiindex

        # Other case is if a single track is passed
        else:
            eep_frame = _eep_interpolate(
                self, eep_params, eep_functions, metric_function
            )

        # Cast DataFrame to StarGrid
        eep_frame = from_pandas(eep_frame, name=self.name, eep_params=eep_params)

        return eep_frame

    def to_interpolator(self):
        '''Converts EEP-based grid to StarGridInterpolator.
        '''
        if 'eep' not in self.index.names:
            raise RuntimeError('Grid is wrong kind. Must be EEP grid.')
        return StarGridInterpolator(self)        

    def get_primary_eeps(self):
        '''Return indices of Primary EEPs in the EEP-based tracks.
        '''
        if 'eep' not in self.index.names:
            raise RuntimeError('Grid is wrong kind. Must be EEP grid.')

        ints = [0] + self.eep_params['intervals']
        eeps = np.arange(len(ints)) + np.cumsum(ints)
        
        return eeps
    
    def find_closest(self, star_dict, n=10, method="mse", **kw):
        '''
        Return the `n` closest models from the grid, where closeness is 
        determined using `method`

        Parameters
        ----------
        star_dict (dict): dictionary containing label: value pairs.

        n (int, 10): the number of models to return.

        method (str, "mse"): the method by which closeness is measured.

        **kw: keyword arguments to be passed to the chosen cost `method`.

        Returns
        -------
        models (pandas.DataFrame): DataFrame containing the closest models.
        '''
        if method in ("leastsquares", "sumsquares", "meansquarederror", "mse"):
            i_closest = self._meansquarederror(star_dict, **kw).sort_values().head(n).index
        models = self.loc[i_closest]
        return  models

    def _meansquarederror(self, star_dict, scale=None):
        '''
        Computes the mean squared error between the given data and the grid models.

        Parameters
        ----------
        star_dict (dict): dictionary containing label: value pairs

        scale (dict, None): Optional values by which to scale the squared errors
            before taking the mean. This could be useful if, for example, 
            luminosity is in solar units (~1) and age is in years (~10^9 years).

        Returns
        -------
        mse (pandas.DataFrame): the mean squared error for each grid model.

        NOTE: The actual value returned is the sum of the squares of the error,
        not the mean. SSE and MSE are identical up to a multiplicative constant,
        so as long as the rank ordered values are used, it shouldn't matter.
        '''
        if scale is None:
            error = sum([(star_dict[l] - self[l])**2 for l in star_dict])
        else:
            error = sum([((star_dict[l] - self[l])/scale[l])**2 for l in star_dict])
        return error

    
    def get_eep_track_lengths(self):
        '''
        This is mainly a convenience function to be used in the script
        `eep_track_lengths.py`, but that script is currently configured to work
        only for the rotevol grids.

        Returns
        -------
        lengths: pandas DataFrame containing the number of EEPs in each track
            of the grid.
        '''

        if 'eep' not in self.index.names:
            raise RuntimeError('Grid is wrong kind. Must be EEP grid.')

        idx = self.index.droplevel('eep').drop_duplicates()
        lengths = [len(self.loc[i]) for i in idx]
        lengths = pd.DataFrame(lengths, index=idx)
        lengths.columns = ["length"]
        return lengths
    

    def plot_eep_track_lengths(self, ax=None, xlabel='initial_mass', ylabel='initial_met', **kw):
        '''
        Create a grid plot colored by the length of the track at each grid point.

        Parameters
        ----------
        ax (`plt.Axes` object, None): the Axes on which to make the plot.

        xlabel (str, 'initial_mass'): the name of the level to use on the x-axis.

        ylabel (str, 'initial_met'): the name of the level to use on the y-axis.

        **kw: keyword arguments to be passed to `plt.pcolormesh`.

        Returns
        -------
        im (`QuadMesh`): the mappable for the color bar.

        fig (`Figure`): the parent Figure object.

        ax (`Axes` or `AxesSubplot`): the `Axes` on which the plot is drawn.
        '''

        # measure lengths, get x and y axis values
        lengths = self.get_eep_track_lengths()
        xvals = lengths.index.get_level_values(xlabel).drop_duplicates().sort_values()
        yvals = lengths.index.get_level_values(ylabel).drop_duplicates().sort_values()

        # if the grid has any holes, put a value of 0 for the length
        idx = pd.MultiIndex.from_product([xvals, yvals])
        missing = idx.difference(lengths.index)
        missing = pd.DataFrame(np.zeros(len(missing), dtype=int), index=missing, columns=["length"])
        lengths = pd.concat([lengths, missing]).sort_index()

        # reshape the lengths to a 2D grid
        lvals = lengths.values.reshape(len(xvals), len(yvals)).T

        # make plot
        if ax is None:
            from matplotlib.pyplot import subplots
            fig, ax = subplots()
        else:
            fig = ax.get_figure()

        # if no edgecolor specified, default to 'k'
        if 'edgecolors' in kw:
            ecs = kw.pop('edgecolors')
        else:
            ecs = 'k'

        im = ax.pcolormesh(xvals, yvals, lvals, edgecolors=ecs, **kw)
        ax.set(xticks=xvals, yticks=yvals, xlabel=xlabel, ylabel=ylabel,
            xticklabels=[f"{x:g}" for x in xvals])

        fig.colorbar(im, ticks=list(set(lvals.flatten())), label="Number of EEPs")

        return im, fig, ax
    
class StarGridInterpolator(DFInterpolator):
    '''
    Stellar model grid interpolator. Built on the DataFrame Interpolator
    (DFInterpolator) of Tim Morton's isochrones package, the
    StarGridInterpolator is intended to provide easy interaction with stellar
    model grids.

    Attributes
    ----------
    name (str): name of the grid

    columns (list-like): the available columns in the grid.

    max_eep (int): the maximum EEP index out of all the tracks.

    eep_params (dict): the parameters used to calculate the EEPs.
    '''

    def __init__(self, grid):
        super(StarGridInterpolator, self).__init__(grid)

        self.name = grid.name or 'Anonymous StarGridInterpolator'
        self.columns = grid.columns
        self.index = grid.index

        self.max_eep = grid.index.to_frame().eep.max()
        self.eep_params = grid.eep_params

    @property
    def index_range(self):
        '''Returns the range of index columns.
        '''
        idx = self.index.droplevel(-1)
        mins = [idx.get_level_values(n).min() for n in idx.names]
        maxs = [idx.get_level_values(n).max() for n in idx.names]
        return pd.Series(zip(mins, maxs), index=idx.names)

    def get_index_values(self, label):
        '''Returns the values of the index specified by `label`.
        '''
        return self.index_columns[self.index_names.index(label)].tolist()
    
    def idxwhere(self, label, value):
        '''
        Returns the index where self.index(label) == value.
        This is a wrapper for `list.index`, where the list
        is the MultiIndex level values.
        '''
        return self.get_index_values(label).index(value)
    
    def _get_track(self, index):
        '''
        Return a track from the grid if there is an exact match, 
        rather than interpolating.

        Note that this assumes `index in self.index_names` is True.
        '''
        names = self.index_names[:self.ndim-1]
        idx = tuple([self.idxwhere(l, i) for l, i in zip(names, index)])
        data = self.grid[idx]
        return data
    
    def _get_star_eep(self, index):
        '''
        Return a point from the grid if there is an exact match, 
        rather than interpolating.

        Note that this assumes `index in self.index_names` is True.        
        '''
        names = self.index_names
        idx = tuple([self.idxwhere(l, i) for l, i in zip(names, index)])
        data = self.grid[idx]
        return data
    
    def get_primary_eeps(self):
        '''Return indices of Primary EEPs in the EEP-based tracks.
        '''
        ints = [0] + self.eep_params['intervals']
        eeps = np.arange(len(ints)) + np.cumsum(ints)
        
        return eeps

    def get_star_eep(self, index):
        '''
        Interpolate a single model or list of models from the grid.
        Note that this is the preferred way to sample models from the grid.

        `index` should be a tuple of indices in the same way you would access
        a model from a StarGrid. If your grid is indexed by mass and
        metallicity, and you want the 350th EEP of a 0.987-solar-mass,
        0.2-metallicity star:

        >>> star = grid.get_star_eep((0.987, 0.2, 350))
        '''
        if not isinstance(index, tuple):
            index = tuple(index)

        # Commenting this out 2024-12-20 because it interferes with 6D interpolation... fix later
        # if index in self.index:
        #     star_values = self._get_star_eep(index)
        # else:
        #     star_values = self(index)
        star_values = self(index)

        if len(star_values.shape) == 1:
            star = pd.Series(star_values, index=self.columns)
        else:
            star = pd.DataFrame(star_values, columns=self.columns)
            #star.index = pd.MultiIndex.from_tuples(tuple(zip(*index)), names=self.index.names)
            # this is nice, but fails if index is heterogeneous.

        return star

    def get_star_age(self, index, age, age_label=None):
        '''
        Interpolate a single model from the grid, accessing by age.
        Note that this method is slower than get_star_eep. get_star_age
        interpolates an entire track from the grid, then runs a 1-D
        interpolator over the track to get the parameters for the desired
        age. get_star_eep is preferred to this method.

        `index` should be a tuple of indices in the same way you would access
        a model from a StarGrid. If your grid is indexed by mass and
        metallicity, and you want a a 4.5-Gyr-old, 0.987-solar-mass,
        0.2-metallicity star:

        >>> star = grid.get_star_age((0.987, 0.2), 4.5)

        Optional Arguments
        ------------------
        age_label (str, None): ideally, you should specify what your grid calls
            age in eep_params in your setup file. If you did, then get_star_age
            can figure out what to call 'age' from the eep_params that are
            stored in the interpolator. If you didn't do this, you can specify
            what your grid calls age using age_label. If grid uses 'Age(Gyr)':

            >>> star = grid.get_star_age(
                    (0.987, 0.2), 4.5, age_label='Age(Gyr)'
                )
        '''

        track = self.get_track(index)
        labels = track.columns
        if age_label is None:
            eep_params = self.eep_params
            if eep_params is None:
                raise ValueError(
                    'No eep_params are stored. Please specify age_label.'
                )
            else:
                age_label = eep_params['age']

        interpf = interp1d(track[age_label], track.values.T)
        star = pd.Series(interpf(age), labels)
        return star

    def get_track(self, index):
        '''
        Interpolate a single track from the model grid.

        `index` should be a tuple of indices in the same way you would access
        a model from a StarGrid. If your grid is indexed by mass and
        metallicity, and you want a track for a 0.987-solar-mass,
        0.2-metallicity star:

        >>> star = grid.get_track((0.987, 0.2))
        '''
        if not isinstance(index, tuple):
            index = tuple(index)

        if index in self.index.droplevel(-1):
            star_values = self._get_track(index)
        else:
            num_eeps = self.max_eep + 1
            ones_arr = np.ones(num_eeps)
            idx = [i*ones_arr for i in index] + [np.arange(num_eeps)]
            star_values = self(idx)
            
        track = StarGrid(star_values, columns=self.columns,
                         name=self.name, eep_params=self.eep_params)
        return track
    
    def get_star_grid(self):
        '''
        Returns a pandas dataframe of the model grid for each mass & met combindation, indexed by EEP
        '''
        idx = pd.MultiIndex.from_tuples([ixs for ixs in itertools.product(*self.index.levels)])
        grid_df = pd.DataFrame(index=idx, columns=self.columns)
        grid_df.loc[grid_df.index] = self.grid.reshape(-1, self.grid.shape[-1]) #number of columns in grid
        grid_df = StarGrid(grid_df.dropna(), name=self.name, eep_params=self.eep_params)
        return grid_df

    def mcmc_star(self, log_prob_fn, args,
        pos0=None, initial_guess=None, guess_width=None,
        n_walkers=None, n_burnin=0, n_iter=500,
        progress=True, save_path=None, **kwargs,
    ):
        '''
        Uses emcee to sample stellar models from the grid.
        For example usage, see mcmc.ipynb in the parent kiauhoku directory.

        Parameters
        ----------
        log_prob_fn (callable): the log-probability function to be passed
            to the emcee EnsembleSampler. Should have call signature
            log_prob_fn(pos, interp, ...), where `pos` is the walker position,
            `interp` is the StarGridInterpolator, and other arguments can be
            supplied as needed using `args`.
            log_prob_fn should return (1), the computed log-probability as a
            float, and (2), the sampled star model from the interpolator. This
            allows `blobs` to be used, and for you to keep track other stellar
            parameters not directly used in the sampling.
            See the docs for emcee for more advanced usage.

        args (tuple): extra arguments to be passed to log_prob_fn.

        pos0 (numpy ndarray, shape n_dim x n_walkers):
            You can optionally directly supply the EnsembleSampler the initial
            walker positions. Alternatively, you can supply a single walker
            position `initial_guess` and take `n_walkers` samples from a
            gaussian distribution with width `guess_width`.

        initial_guess (tuple, optional): initial walker position, to be sampled
            n_walkers times. Should be the same shape as the model grid index.
            Use as an alternative to `pos0`.

        guess_width (tuple, optional): width of initial guess sampling. Should
            be the same shape as the model grid index. Use as an alternative 
            to `pos0`.

        n_walkers (int, optional): number of walkers. If pos0 is specified,
            n_walkers is inferred from the shape of pos0. Otherwise,
            defaults to 12.

        n_burnin (int, optional): number of burn-in steps. Default: 0.

        n_iter (int, optional): number of sample steps. Default: 500.

        progress (bool, optional): whether to display progress bar. Default: True.

        save_path (str, optional): You may optionally specify a path to a
            CSV or Parquet file to save the sampler output as a DataFrame.
            Use of Parquet requires that you have pyarrow or another parquet-
            compatible package installed.

        kwargs: Extra keyword arguments to pass to the EnsembleSampler.

        Returns
        -------
        sampler, the emcee.EnsembleSampler object

        output, a pandas DataFrame comprised of the flattened Markov chains
            from the sampler, plus all the stellar parameters returned from
            each interpolated sample.
        '''

        # If pos0 is not specified, construct it from initial_guess and width
        if pos0 is None:
            if n_walkers is None:
                n_walkers = 12

            pos0 = np.array([
                np.random.normal(guess, width, n_walkers)
                for guess, width in zip(initial_guess, guess_width)
            ]).T

        elif n_walkers is None:
            n_walkers = len(pos0)

        sampler = emcee.EnsembleSampler(
            n_walkers,
            len(initial_guess),
            log_prob_fn,
            args=(self, *args),
            blobs_dtype=[('star', pd.Series)],
            **kwargs,
        )

        # Run burn-in stage
        if n_burnin > 0:
            pos, prob, state, blobs = sampler.run_mcmc(pos0, n_burnin, progress=progress)
            sampler.reset()
        else:
            pos = pos0

        # Run sampling stage
        pos, prob, state, blobs = sampler.run_mcmc(pos, n_iter, progress=progress)

        samples = pd.DataFrame(sampler.flatchain, columns=self.index.names)
        blobs = sampler.get_blobs(flat=True)
        blobs = pd.concat(blobs['star'], axis=1).T

        # Concatenate Markov chains with blobs
        output = pd.concat([samples, blobs], axis=1)

        # Save output if desired
        if save_path:
            if 'csv' in save_path:
                output.to_csv(save_path, index=False)
            elif 'pqt' in save_path:
                output.to_parquet(save_path, index=False)
            else:
                print(
                    'save_path extension not recognized, so chains were not saved:\n'
                    f'    {save_path}\n'
                    'Accepted extensions are .csv and .pqt.'
                )

        return sampler, output
        
    def find_closest(self, star_dict, n=10, method="leastsquares", **kw):
        '''
        Return the `n` closest models from the grid, where closeness is 
        determined using `method`

        This method essentially wraps `kiauhoku.StarGrid.find_closest`.

        Parameters
        ----------
        star_dict (dict): dictionary containing label: value pairs.

        n (int, 10): the number of models to return.

        method (str, "mse"): the method by which closeness is measured.

        **kw: keyword arguments to be passed to the chosen cost `method`.

        Returns
        -------
        models (pandas.DataFrame): DataFrame containing the closest models.
        '''
        grid = self.get_star_grid()
        models = grid.find_closest(star_dict, n=n, method=method, **kw)
        return models

    def fit_star(self, star_dict, guess, *args,
                 loss='meansquarederror', scale=None, **kwargs
    ):
        '''
        Fit a star from data using `scipy.optimize.minimize`.

        Parameters
        ----------
        star_dict: dict containing label-value pairs for the star to be fit

        guess: tuple containing initial guess of input values for star.
            These should be of the same form as the input to
            `StarGridInterpolator.get_star_eep`.

        *args: extra arguments to be passed to the loss function.

        loss: string specifying the loss function to be used.
            'meansquarederror' and 'meanpercenterror' are implemented.
            Defaults to 'measquarederror'.

        scale: optional dict of scale factors to be used in the
            meansquarederror computation. Defaults to None.
            If `scale` is specified with meanpercenterror loss, an
            error will be raised.

        **kwargs: extra keyword arguments to be passed to `scipy.optimize.minimize`.

        Returns
        -------
        result: the output of `scipy.optimize.minimize`.
        '''

        if loss in ['meansquarederror', 'mse']:
            loss_function = self._meansquarederror
        elif loss in ['meanpercenterror', 'meanpcterr', 'mpe']:
            loss_function = self._meanpercenterror
        else:
            raise NotImplementedError(
                f'Loss function {loss} not implemented.'
            )

        if scale is not None:
            args = (star_dict, scale, *args)
        else:
            args = (star_dict, *args)
        
       
        result = minimize(loss_function, guess, args=args, method='Nelder-Mead', **kwargs)

        return result

    def gridsearch_fit(self, star_dict, *args, scale=None, tol=1e-6,
                    verbose=True, n=10, **kwargs):
        '''
        Fit a star using `scipy.optimize.minimize` using the `n` closest
        grid models as initial guesses.

        There are three possible cases:
        (1) A fit is found whose loss value is within `tol` tolerance. If this
            happens, the search ceases and the fit is returned.
        (2) `scipy.optimize.minimize` successfully identifies a fit, but it is
            not within the user-specified tolerance. In this case, the entire
            grid will be searched, and the best fit will be returned.
        (3) `scipy.optimize.minimize` fails converge to a solution. In this
            case, a `None` is returned with the most recent scipy output.

        Parameters
        ----------
        star_dict (dict): dictionary containing label-value pairs to be fit.

        *args: extra arguments to be passed to `StarGridInterpolator.fit_star`.

        scale (dict, None): scale factors by which to divide the values of 
            star_dict to put them to the same order of magnitude. This speeds
            up the fitting process in test cases and also improves accuracy.

        tol (float, 1e-6): user-specified tolerance for the fit. The tolerance
            represents the desired value of the loss. If a solution is found
            within the tolerance, the gridsearch will cease. 

        verbose (bool, True): whether to print fit messages. Recommended to
            leave as `True` unless you're running a large list of stars AND
            you know what you're doing.

        n (int, 10): the number of closest models to use as initial guesses.

        **kwargs: extra keyword arguments to be passed to `fit_star`.

        Returns
        -------
        best_model (pandas Series): the stellar parameters for the best fit, if
            a fit was achieved. Otherwise this will be `None`.

        best_fit (`scipy.optimize.optimize.OptimizeResult`): the scipy 
            optimizer result containing information pertaining to the fit.
        '''

        if verbose:
            print(f'Fitting star with {self.name}...')        
        
        # Loop through indices searching for fit
        best_loss = 1e10
        some_fit = False
        good_fit = False
        
        closest_matches = self.find_closest(star_dict, n=n, scale=scale)
            
        for idx in closest_matches.index:
            fit = self.fit_star(star_dict, idx, *args, scale=scale, **kwargs)
            if fit.success:
                some_fit = True
                if fit.fun < best_loss:
                    best_fit = fit
                    best_loss = fit.fun
                    if fit.fun <= tol:
                        good_fit = True
                        if verbose:
                            print(f'{self.name}: success!')
                        break

        # Check to see how the fit did, print comments if desired.
        if not some_fit:
            if verbose:
                print(f'*!*!*!* {self.name} fit failed! Returning last attempt.')
            return None, fit
        if verbose and not good_fit:
            print(f'{self.name}: Fit not converged to within tolerance, but returning closest fit.')

        # get the model, add the indices, and return
        fit_idx = best_fit.x
        best_model = self.get_star_eep(fit_idx)
        for label, value in zip(self.index_names, fit_idx):
            best_model[label] = value
        
        return best_model, best_fit

    def gridsearch_fit_old(self, star_dict, *args, scale=None, tol=1e-6,
                    mass_step=0.1, met_step=0.2, alpha_step=0.2, eep_step=50, 
                    verbose=True, **kwargs):
        '''
        Aggressively fit a star using `scipy.optimize.minimize` across the
        whole grid of models until a sufficient match is found.

        There are three possible cases:
        (1) A fit is found whose loss value is within `tol` tolerance. If this
            happens, the search ceases and the fit is returned.
        (2) `scipy.optimize.minimize` successfully identifies a fit, but it is
            not within the user-specified tolerance. In this case, the entire
            grid will be searched, and the best fit will be returned.
        (3) `scipy.optimize.minimize` fails converge to a solution. In this
            case, a `None` is returned with the most recent scipy output.

        Parameters
        ----------
        star_dict (dict): dictionary containing label-value pairs to be fit.

        *args: extra arguments to be passed to `StarGridInterpolator.fit_star`.

        scale (dict, None): scale factors by which to divide the values of 
            star_dict to put them to the same order of magnitude. This speeds
            up the fitting process in test cases and also improves accuracy.

        tol (float, 1e-6): user-specified tolerance for the fit. The tolerance
            represents the desired value of the loss. If a solution is found
            within the tolerance, the gridsearch will cease. 

        mass_step (float, 0.1): the mass spacing between scipy optimizers.

        met_step (float, 0.2): the metallicity spacing between scipy optimizers.

        alpha_step (float, 0.2): the alpha-abundance spacing between scipy
            optimizers. If `initial_alpha` is not in the index, this is ignored.

        eep_step (float, 50): the EEP spacing between scipy optimizers.

        verbose (bool, True): whether to print fit messages. Recommended to
            leave as `True` unless you're running a large list of stars AND
            you know what you're doing.

        **kwargs: extra keyword arguments to be passed to `fit_star`.

        Returns
        -------
        best_model (pandas Series): the stellar parameters for the best fit, if
            a fit was achieved. Otherwise this will be `None`.

        best_fit (`scipy.optimize.optimize.OptimizeResult`): the scipy 
            optimizer result containing information pertaining to the fit.
        '''

        if verbose:
            print(f'Fitting star with {self.name}...')

        # Construct a multi-index iterator instead of using a nested for-loop
        idxrange = self.index_range
        idx_list = []
        if 'initial_mass' in idxrange:
            # * operator unravels the tuple to pass values to altrange
            mass_list = altrange(*idxrange["initial_mass"], mass_step)
            idx_list.append(mass_list)
        if 'initial_met' in idxrange:
            met_list = altrange(*idxrange['initial_met'], met_step)
            idx_list.append(met_list)
        if 'initial_alpha' in idxrange:
            alpha_list = altrange(*idxrange['initial_alpha'], alpha_step)
            idx_list.append(alpha_list)
        eep_list = np.arange(201, 656, eep_step)
        idx_list.append(eep_list)

        idx_list = pd.MultiIndex.from_product(idx_list)
        
        # Loop through indices searching for fit
        best_loss = 1e10
        some_fit = False
        good_fit = False
                   
        for idx in idx_list:
            fit = self.fit_star(star_dict, idx, *args, scale=scale, **kwargs)
            print(idx)
            if fit.success:
                some_fit = True
                if fit.fun < best_loss:
                    best_fit = fit
                    best_loss = fit.fun
                    if fit.fun <= tol:
                        good_fit = True
                        if verbose:
                            print(f'{self.name}: success!')
                        break

        # Check to see how the fit did, print comments if desired.
        if not some_fit:
            if verbose:
                print(f'*!*!*!* {self.name} fit failed! Returning last attempt.')
            return None, fit
        if verbose and not good_fit:
            print(f'{self.name}: Fit not converged to within tolerance, but returning closest fit.')

        # get the model, add the indices, and return
        fit_idx = best_fit.x
        best_model = self.get_star_eep(fit_idx)
        for label, value in zip(self.index_names, fit_idx):
            best_model[label] = value
        
        return best_model, best_fit
    
    def _meansquarederror(self, index, star_dict, scale=False):
        '''Mean Squared Error loss function for `fit_star`.

        Parameters
        ----------
        index (tuple): index to be fit.

        star_dict (dict): dictionary of values for loss function computation.

        scale (dict, optional): Optionally scale the squared errors before
            taking the mean. This could be useful if, for example, luminosity is
            in solar units (~1) and age is in years (~10^9 years).

        Returns
        -------
        mean squared error as a float.
        '''

        star = self.get_star_eep(index)
        if scale is None:
            sq_err = np.array([(star[l] - star_dict[l])**2 for l in star_dict])
        else:
            sq_err = np.array([((star[l] - star_dict[l])/scale[l])**2 for l in star_dict])

        return np.average(sq_err)

    def _meanpercenterror(self, index, star_dict):
        '''Mean Percent Error loss function for `fit_star`.

        Parameters
        ----------
        index (tuple): index to be fit.

        star_dict (dict): dictionary of values for loss function computation.

        Returns
        -------
        mean percent error as a float.
        '''

        star = self.get_star_eep(index)
        mpe = np.average(
            [np.abs(star[l] - star_dict[l])/star_dict[l] for l in star_dict]
        )
        return mpe

    def _chisq(self, index, star_dict, err_dict, 
        err='average', return_star=False
    ):
        '''Convenience routine to compute the chi-squared of a fit.
        '''
        star = self.get_star_eep(index)

        chisq = 0
        for l in star_dict:
            if isinstance(err_dict[l], (tuple, list, np.array)):
                if err == 'average':
                    uncert = np.average(err_dict[l])
                elif err == 'min':
                    uncert = min(err_dict[l])
                elif err == 'max':
                    uncert = max(err_dict[l])
            else:
                uncert = err_dict[l]

            chisq += ((star[l] - star_dict[l]) / uncert)**2

        if return_star:
            return chisq, star
        return chisq

    def to_pickle(self, path=None):
        '''Saves the StarGridInterpolator to a pickle file.
        '''
        if path is None:
            path = os.path.join(grids_path, self.name, f'{self.name}_interpolator.pkl')
        with open(path, 'wb') as f:
            pickle.dump(self, f)

def altrange(start, stop, step):
    if stop == start:
        return [start]
    else:
        return np.arange(start, stop, step)

def _eep_pool_helper(tracks, eep_params, eep_functions, metric_function, i):
    return _eep_interpolate(tracks.loc[i], eep_params, eep_functions, metric_function)  

def load_interpolator(name=None, path=None):
    '''
    Load StarGridInterpolator from pickle file. If the interpolator has been
    cached during the install, simply specifying the name will be enough to
    load it. If no interpolator is present, download one.

    Parameters
    ----------
    name (str, optional): the name of the grid you want, e.g., `rocrit`

    path (str, optional): the full path to the interpolator file, including the file name.

    NOTE that *either* `name` or `path` should be specified; specifying both will
    act as if only `name` is specified.
    '''
    if name:
        path = os.path.join(grids_path, name, f'{name}_interpolator.pkl')
        if not os.path.exists(path):
            return load_eep_grid(name=name).to_interpolator()
            
    try:
        with open(path, 'rb') as f:
            interp = pickle.load(f)
    except:
        raise FileNotFoundError(f"Interpolator `{path}` not found.")
    return interp

def from_pandas(df, *args, **kwargs):
    '''Convert pandas DataFrame to StarGrid object.
    '''
    return StarGrid(df, *args, **kwargs)

def from_pickle(*args, **kwargs):
    '''Read StarGrid from pickle file.
    '''
    name = kwargs.pop('name', None)
    df = pd.read_pickle(*args, **kwargs)
    return from_pandas(df, name=name)

def from_csv(*args, **kwargs):
    '''Read StarGrid from csv.
    '''
    name = kwargs.pop('name', None)
    df = pd.read_csv(*args, **kwargs)
    return from_pandas(df, name=name)

def from_parquet(*args, **kwargs):
    '''
    Read StarGrid from parquet. Requires installation of pyarrow or
    similar package to support parquet.
    '''
    name = kwargs.pop('name', None)
    eep_params = kwargs.pop('eep_params', None)
    df = pd.read_parquet(*args, **kwargs)
    return from_pandas(df, name=name, eep_params=eep_params)

def install_grid(script, kind='raw'):
    '''
    Installs grid from a user-created setup file. For examples, see
    *_install.py scripts in the kiauhoku parent directory.

    Installation file must have a variable `name` set to the name of the grid,
    as well as a function `setup` that returns the set of stellar model grids
    as a MultiIndexed pandas DataFrame.

    Usage for `rotevol_install.py`:
        >>> import kiauhoku as kh
        >>> kh.install_grid('rotevol_install')
    '''

    # For now, MIST only works if the grids are already in EEP basis.
    if 'mist' in script and kind == 'raw':
        raise NotImplementedError(
            'For now, MIST input grids must already be in EEP basis.\n'
            'Please specify kind="eep".'
        )

    module = import_module(script)
    print(f'Installing grid "{module.name}" from {script}')

    # Create cache directories
    path = os.path.join(grids_path, module.name)
    if not os.path.exists(path):
        os.makedirs(path)

    if kind == 'raw':
        eep_params = module.eep_params
        # Cache eep parameters
        with open(os.path.join(path, 'eep_params.pkl'), 'wb') as f:
            pickle.dump(eep_params, f)

        print('Reading and combining grid files')
        grids = module.setup()
        grids = from_pandas(grids, name=module.name)

        # Save full grid to file
        full_save_path = os.path.join(path, 'full_grid.pqt')
        print(f'Saving to {full_save_path}')
        grids.to_parquet(full_save_path)

        print(f'Converting to eep-based tracks')
        try:
            eep_functions = module.eep_functions
        except AttributeError:
            eep_functions = None
        try:
            metric_function = module.metric_function
        except AttributeError:
            metric_function = None

        eeps = grids.to_eep(eep_params, eep_functions, metric_function)

    elif kind == 'eep':
        eeps = module.setup()
        eeps = from_pandas(eeps, name=module.name)

    # Save EEP grid to file
    eep_save_path = os.path.join(path, 'eep_grid.pqt')
    print(f'Saving to {eep_save_path}')
    eeps.to_parquet(eep_save_path)

    # Create and save interpolator to file
    interp = eeps.to_interpolator()
    interp_save_path = os.path.join(path, 'interpolator.pkl')
    print(f'Saving interpolator to {interp_save_path}')
    interp.to_pickle(path=interp_save_path)

    print(f'Model grid "{module.name}" installed.')

def load_full_grid(name=None, path=None):
    '''Load raw model grid from file.
    '''
    return load_grid(name=name, path=path, kind='full')

def load_eep_grid(name=None, path=None):
    '''Load EEP-based model grid from file.
    '''
    return load_grid(name=name, path=path, kind='eep')

def load_grid(name=None, path=None, kind='eep'):
    '''Load model grid from file. If it can't be found, download it.
    '''
    if name:
        if kind == "eep":
            try:
                eep_params = load_eep_params(name)
            except:
                eep_params = None
        else:
            eep_params = None
        file_path = os.path.join(grids_path, name, f'{name}_{kind}.pqt')
    else:
        file_path = path
        
    if not os.path.exists(file_path):
        print(f"Downloading {name}_{kind} from Zenodo. This should be a one-time occurrence.")
        download(name, kind=kind)

    return from_parquet(file_path, name=name, eep_params=eep_params)

def load_eep_params(name):
    '''
    Assuming EEP params were specified in the setup script and cached,
    this will load them from the cache by specifying the grid name.
    '''
    params_path = os.path.join(grids_path, name, f'{name}_eep_params.pkl')
    with open(params_path, 'rb') as f:
        eep_params = pickle.load(f)

    return eep_params

def download(
        name,
        version="latest",
        record_no=None,
        kind="eep", 
        create_interpolator=True):
    '''
    Downloads model grid data from Zenodo. By default, pulls from the most
    recent version. A future version of kiauhoku will let users specify
    a Zenodo record number to download from.
    
    Parameters
    ----------
    name (str): the name of the grid to be downloaded. Must be one of
        'dartmouth', 'garstec', 'mist', 'yrec', 'fastlaunch', 'slowlaunch', 'rocrit'.

    version (str): the version string for the grids to be downloaded.
        Defaults to 'latest'. Specify either `version` or `record_no`.

    record_no (str or int): Zenodo record number for the grids to be downloaded.
        `None` by default. Specify either `version` or `record_no`.

    kind (str, 'eep'): the kind of files to be downloaded. Can be one of
        'eep', 'full', or 'src', but default is 'eep'.

    create_interpolator (bool, True, optional): whether to create an interpolator
        from the downloaded grid. This will only work if the requested grid is
        an 'eep' grid.
    '''
    if name not in ["dartmouth", "garstec", "mist", "yrec", "fastlaunch", "slowlaunch", "rocrit"]:
        raise NotImplementedError(f"Grid `{name}` has not been implemented or uploaded to Zenodo.")
        
    # create cache directory
    if not os.path.exists(grids_path):
        os.makedirs(grids_path)

    # determine url
    if record_no is not None:
        url = os.path.join(grids_url_base, f"{record_no}")
    elif version == "latest":
        url = grids_url
    else:
        try:
            url = grids_version_url[version]
        except KeyError:
            raise KeyError(f"Version {version} not registered. " 
                           f"Available versions: {list(grids_version_url.keys())}")

    # check record locator to get latest version
    r = requests.get(url)
    if r.ok:
        record_id = r.json()["id"]
        fname = f"{name}_{kind}.tar.gz"
        my_url = f"https://zenodo.org/record/{record_id}/files/{fname}"

        # download and extract files
        r = requests.get(my_url, stream=True)
        if r.ok:
            file_size = int(r.headers.get("Content-Length", 0))

            tgz_file = os.path.join(grids_path, fname)
            with tqdm.wrapattr(r.raw, "read", total=file_size) as r_raw:
                with open(tgz_file, "wb") as f:
                    shutil.copyfileobj(r_raw, f)

            with tarfile.open(tgz_file) as g:
                # safe_extract added to protect against malicious attacks made possible by a Python bug
                def is_within_directory(directory, target):
                    abs_directory = os.path.abspath(directory)
                    abs_target = os.path.abspath(target)
                    prefix = os.path.commonprefix([abs_directory, abs_target])
                    return prefix == abs_directory
                
                def safe_extract(tar, path=".", members=None, *, numeric_owner=False):
                    for member in tar.getmembers():
                        member_path = os.path.join(path, member.name)
                        if not is_within_directory(path, member_path):
                            raise Exception("Attempted Path Traversal in Tar File")
                
                    tar.extractall(path, members, numeric_owner=numeric_owner) 
                    
                
                safe_extract(g, grids_path)

        else:
            raise requests.exceptions.RequestException(
                f"Bad request to url: {my_url}"
            )
    else:
        raise requests.exceptions.RequestException(
            f"Bad request to url: {grids_url}"
        )

    if (kind == "eep") and create_interpolator:
        # save grid interpolator
        grid = load_eep_grid(name=name)
        interp = grid.to_interpolator()
        interp.to_pickle(path=os.path.join(grids_path, name, f"{name}_interpolator.pkl"))
        del grid, interp

    return<|MERGE_RESOLUTION|>--- conflicted
+++ resolved
@@ -10,11 +10,8 @@
 import pickle
 import functools
 import tarfile
-<<<<<<< HEAD
+import itertools
 import shutil
-=======
-import itertools
->>>>>>> e243354e
 
 import numpy as np
 import pandas as pd
